--- conflicted
+++ resolved
@@ -9,17 +9,11 @@
 from ethereum_test_base_types import Address, Bloom, Bytes, CamelModel, Hash, HexNumber
 from ethereum_test_types import (
     Alloc,
-<<<<<<< HEAD
+    ConsolidationRequest,
     DepositRequest,
     Environment,
     Transaction,
     VerkleTree,
-=======
-    ConsolidationRequest,
-    DepositRequest,
-    Environment,
-    Transaction,
->>>>>>> bbad63bc
     WithdrawalRequest,
 )
 
