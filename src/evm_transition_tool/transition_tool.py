"""
Transition tool abstract class.
"""

import json
import os
import shutil
import subprocess
import tempfile
import textwrap
from abc import abstractmethod
from dataclasses import dataclass, field
from itertools import groupby
from pathlib import Path
from re import Pattern
from typing import Dict, List, Mapping, Optional, Type

from ethereum_test_fixtures import FixtureFormats, FixtureVerifier
from ethereum_test_forks import Fork
<<<<<<< HEAD
from ethereum_test_tools.common.types import Alloc, VerkleTree
=======
from ethereum_test_types import Alloc, Environment, Transaction
>>>>>>> 1799b0c8

from .file_utils import dump_files_to_directory, write_json_file
from .types import TransactionReceipt, TransitionToolInput, TransitionToolOutput


class UnknownTransitionTool(Exception):
    """Exception raised if an unknown t8n is encountered"""

    pass


class TransitionToolNotFoundInPath(Exception):
    """Exception raised if the specified t8n tool is not found in the path"""

    def __init__(self, message="The transition tool was not found in the path", binary=None):
        if binary:
            message = f"{message} ({binary})"
        super().__init__(message)


model_dump_config: Mapping = {"by_alias": True, "exclude_none": True}


class TransitionTool(FixtureVerifier):
    """
    Transition tool abstract base class which should be inherited by all transition tool
    implementations.
    """

    traces: List[List[List[Dict]]] | None = None

    registered_tools: List[Type["TransitionTool"]] = []
    default_tool: Optional[Type["TransitionTool"]] = None
    default_binary: Path
    detect_binary_pattern: Pattern
    version_flag: str = "-v"
    t8n_subcommand: Optional[str] = None
    statetest_subcommand: Optional[str] = None
    blocktest_subcommand: Optional[str] = None
    cached_version: Optional[str] = None
    t8n_use_stream: bool = True
    verkle_subcommand: Optional[str] = None

    # Abstract methods that each tool must implement

    @abstractmethod
    def __init__(
        self,
        *,
        binary: Optional[Path] = None,
        trace: bool = False,
    ):
        """
        Abstract initialization method that all subclasses must implement.
        """
        if binary is None:
            binary = self.default_binary
        else:
            # improve behavior of which by resolving the path: ~/relative paths don't work
            resolved_path = Path(os.path.expanduser(binary)).resolve()
            if resolved_path.exists():
                binary = resolved_path
        binary = shutil.which(binary)  # type: ignore
        if not binary:
            raise TransitionToolNotFoundInPath(binary=binary)
        self.binary = Path(binary)
        self.trace = trace

    def __init_subclass__(cls):
        """
        Registers all subclasses of TransitionTool as possible tools.
        """
        TransitionTool.register_tool(cls)

    @classmethod
    def register_tool(cls, tool_subclass: Type["TransitionTool"]):
        """
        Registers a given subclass as tool option.
        """
        cls.registered_tools.append(tool_subclass)

    @classmethod
    def set_default_tool(cls, tool_subclass: Type["TransitionTool"]):
        """
        Registers the default tool subclass.
        """
        cls.default_tool = tool_subclass

    @classmethod
    def from_binary_path(cls, *, binary_path: Optional[Path], **kwargs) -> "TransitionTool":
        """
        Instantiates the appropriate TransitionTool subclass derived from the
        tool's binary path.
        """
        assert cls.default_tool is not None, "default transition tool was never set"

        if binary_path is None:
            return cls.default_tool(binary=binary_path, **kwargs)

        resolved_path = Path(os.path.expanduser(binary_path)).resolve()
        if resolved_path.exists():
            binary_path = resolved_path
        binary = shutil.which(binary_path)  # type: ignore

        if not binary:
            raise TransitionToolNotFoundInPath(binary=binary)

        binary = Path(binary)

        # Group the tools by version flag, so we only have to call the tool once for all the
        # classes that share the same version flag
        for version_flag, subclasses in groupby(
            cls.registered_tools, key=lambda x: x.version_flag
        ):
            try:
                result = subprocess.run(
                    [binary, version_flag], stdout=subprocess.PIPE, stderr=subprocess.PIPE
                )
                if result.returncode != 0:
                    raise Exception(f"Non-zero return code: {result.returncode}")

                if result.stderr:
                    raise Exception(f"Tool wrote to stderr: {result.stderr.decode()}")

                binary_output = ""
                if result.stdout:
                    binary_output = result.stdout.decode().strip()
            except Exception:
                # If the tool doesn't support the version flag,
                # we'll get an non-zero exit code.
                continue
            for subclass in subclasses:
                if subclass.detect_binary(binary_output):
                    return subclass(binary=binary, **kwargs)

        raise UnknownTransitionTool(f"Unknown transition tool binary: {binary_path}")

    @classmethod
    def detect_binary(cls, binary_output: str) -> bool:
        """
        Returns True if the binary matches the tool
        """
        assert cls.detect_binary_pattern is not None

        return cls.detect_binary_pattern.match(binary_output) is not None

    def version(self) -> str:
        """
        Return name and version of tool used to state transition
        """
        if self.cached_version is None:
            result = subprocess.run(
                [str(self.binary), self.version_flag],
                stdout=subprocess.PIPE,
            )

            if result.returncode != 0:
                raise Exception("failed to evaluate: " + result.stderr.decode())

            self.cached_version = result.stdout.decode().strip()

        return self.cached_version

    @abstractmethod
    def is_fork_supported(self, fork: Fork) -> bool:
        """
        Returns True if the fork is supported by the tool
        """
        pass

    def shutdown(self):
        """
        Perform any cleanup tasks related to the tested tool.
        """
        pass

    def reset_traces(self):
        """
        Resets the internal trace storage for a new test to begin
        """
        self.traces = None

    def append_traces(self, new_traces: List[List[Dict]]):
        """
        Appends a list of traces of a state transition to the current list
        """
        if self.traces is None:
            self.traces = []
        self.traces.append(new_traces)

    def get_traces(self) -> List[List[List[Dict]]] | None:
        """
        Returns the accumulated traces
        """
        return self.traces

    def collect_traces(
        self,
        receipts: List[TransactionReceipt],
        temp_dir: tempfile.TemporaryDirectory,
        debug_output_path: str = "",
    ) -> None:
        """
        Collect the traces from the t8n tool output and store them in the traces list.
        """
        traces: List[List[Dict]] = []
        for i, r in enumerate(receipts):
            trace_file_name = f"trace-{i}-{r.transaction_hash}.jsonl"
            if debug_output_path:
                shutil.copy(
                    os.path.join(temp_dir.name, trace_file_name),
                    os.path.join(debug_output_path, trace_file_name),
                )
            with open(os.path.join(temp_dir.name, trace_file_name), "r") as trace_file:
                tx_traces: List[Dict] = []
                for trace_line in trace_file.readlines():
                    tx_traces.append(json.loads(trace_line))
                traces.append(tx_traces)
        self.append_traces(traces)

    @dataclass
    class TransitionToolData:
        """
        Transition tool files and data to pass between methods
        """

        alloc: Alloc
        txs: List[Transaction]
        env: Environment
        fork_name: str
        vkt: Any = None
        chain_id: int = field(default=1)
        reward: int = field(default=0)

        def to_input(self) -> TransitionToolInput:
            """
            Convert the data to a TransactionToolInput object
            """
            return TransitionToolInput(
                alloc=self.alloc,
                txs=self.txs,
                env=self.env,
            )

    def _evaluate_filesystem(
        self,
        *,
        t8n_data: TransitionToolData,
        debug_output_path: str = "",
    ) -> TransitionToolOutput:
        """
        Executes a transition tool using the filesystem for its inputs and outputs.
        """
        temp_dir = tempfile.TemporaryDirectory()
        os.mkdir(os.path.join(temp_dir.name, "input"))
        os.mkdir(os.path.join(temp_dir.name, "output"))

<<<<<<< HEAD
        input_contents = {
            "alloc": t8n_data.alloc,
            "env": t8n_data.env,
            "txs": t8n_data.txs,
        }
        if t8n_data.vkt is not None:
            input_contents["vkt"] = t8n_data.vkt
=======
        input_contents = t8n_data.to_input().model_dump(mode="json", **model_dump_config)
>>>>>>> 1799b0c8

        input_paths = {
            k: os.path.join(temp_dir.name, "input", f"{k}.json") for k in input_contents.keys()
        }
        for key, file_path in input_paths.items():
            write_json_file(input_contents[key], file_path)

        output_paths = {
            output: os.path.join("output", f"{output}.json") for output in ["alloc", "result"]
        }
        output_paths["body"] = os.path.join("output", "txs.rlp")

        args = [
            str(self.binary),
            "--state.fork",
            t8n_data.fork_name,
            "--input.alloc",
            input_paths["alloc"],
            "--input.env",
            input_paths["env"],
            "--input.txs",
            input_paths["txs"],
            "--output.basedir",
            temp_dir.name,
            "--output.result",
            output_paths["result"],
            "--output.alloc",
            output_paths["alloc"],
            "--output.body",
            output_paths["body"],
            "--state.reward",
            str(t8n_data.reward),
            "--state.chainid",
            str(t8n_data.chain_id),
        ]

        # TODO: Verkle specific logic, update when Verkle fork is confirmed.
        if t8n_data.fork_name == "Prague":
            output_paths["vkt"] = os.path.join("output", "vkt.json")
            args.extend(["--output.vkt", output_paths["vkt"]])
            if t8n_data.vkt is not None:
                args.extend(["--input.vkt", input_paths["vkt"]])

        if self.trace:
            args.append("--trace")

        result = subprocess.run(
            args,
            stdout=subprocess.PIPE,
            stderr=subprocess.PIPE,
        )

        if debug_output_path:
            if os.path.exists(debug_output_path):
                shutil.rmtree(debug_output_path)
            shutil.copytree(temp_dir.name, debug_output_path)
            t8n_output_base_dir = os.path.join(debug_output_path, "t8n.sh.out")
            t8n_call = " ".join(args)
            for file_path in input_paths.values():  # update input paths
                t8n_call = t8n_call.replace(
                    os.path.dirname(file_path), os.path.join(debug_output_path, "input")
                )
            t8n_call = t8n_call.replace(  # use a new output path for basedir and outputs
                temp_dir.name,
                t8n_output_base_dir,
            )
            t8n_script = textwrap.dedent(
                f"""\
                #!/bin/bash
                rm -rf {debug_output_path}/t8n.sh.out  # hard-coded to avoid surprises
                mkdir -p {debug_output_path}/t8n.sh.out/output
                {t8n_call}
                """
            )
            dump_files_to_directory(
                debug_output_path,
                {
                    "args.py": args,
                    "returncode.txt": result.returncode,
                    "stdout.txt": result.stdout.decode(),
                    "stderr.txt": result.stderr.decode(),
                    "t8n.sh+x": t8n_script,
                },
            )

        if result.returncode != 0:
            raise Exception("failed to evaluate: " + result.stderr.decode())

        for key, file_path in output_paths.items():
            output_paths[key] = os.path.join(temp_dir.name, file_path)

        output_contents = {}
        for key, file_path in output_paths.items():
            if "txs.rlp" in file_path:
                continue
            if os.path.exists(file_path):
                with open(file_path, "r+") as file:
                    output_contents[key] = json.load(file)

        if self.trace:
            self.collect_traces(output_contents["result"]["receipts"], temp_dir, debug_output_path)

        temp_dir.cleanup()

        return TransitionToolOutput(**output_contents)

    def _evaluate_stream(
        self,
        *,
        t8n_data: TransitionToolData,
        debug_output_path: str = "",
    ) -> TransitionToolOutput:
        """
        Executes a transition tool using stdin and stdout for its inputs and outputs.
        """
        temp_dir = tempfile.TemporaryDirectory()
        args = self.construct_args_stream(t8n_data, temp_dir)

<<<<<<< HEAD
        stdin = {
            "alloc": t8n_data.alloc,
            "txs": t8n_data.txs,
            "env": t8n_data.env,
        }
        if t8n_data.vkt is not None:
            stdin["vkt"] = t8n_data.vkt
=======
        stdin = t8n_data.to_input()
>>>>>>> 1799b0c8

        result = subprocess.run(
            args,
            input=stdin.model_dump_json(**model_dump_config).encode(),
            stdout=subprocess.PIPE,
            stderr=subprocess.PIPE,
        )

        self.dump_debug_stream(debug_output_path, temp_dir, stdin, args, result)

        if result.returncode != 0:
            raise Exception("failed to evaluate: " + result.stderr.decode())

        output: TransitionToolOutput = TransitionToolOutput.model_validate_json(result.stdout)

        if debug_output_path:
            files_to_dump = {
                "output/alloc.json": output["alloc"],
                "output/result.json": output["result"],
                "output/txs.rlp": output["body"],
            }
            if "vkt" in output:
                files_to_dump["output/vkt.json"] = output["vkt"]
            dump_files_to_directory(
                debug_output_path,
<<<<<<< HEAD
                files_to_dump,
=======
                {
                    "output/alloc.json": output.alloc.model_dump(mode="json", **model_dump_config),
                    "output/result.json": output.result.model_dump(
                        mode="json", **model_dump_config
                    ),
                    "output/txs.rlp": str(output.body),
                },
>>>>>>> 1799b0c8
            )

        if self.trace:
            self.collect_traces(output.result.receipts, temp_dir, debug_output_path)
            temp_dir.cleanup()

        return output

    def construct_args_stream(
        self, t8n_data: TransitionToolData, temp_dir: tempfile.TemporaryDirectory
    ) -> List[str]:
        """
        Construct arguments for t8n interaction via streams
        """
        command: list[str] = [str(self.binary)]
        if self.t8n_subcommand:
            command.append(self.t8n_subcommand)

        args = command + ["--input.alloc=stdin", "--input.txs=stdin", "--input.env=stdin"]

        args += [
            "--output.result=stdout",
            "--output.alloc=stdout",
            "--output.body=stdout",
            f"--state.fork={t8n_data.fork_name}",
            f"--state.chainid={t8n_data.chain_id}",
            f"--state.reward={t8n_data.reward}",
        ]

        # TODO: Verkle specific logic, update when Verkle fork is confirmed.
        if t8n_data.fork_name == "Prague":
            args.append("--output.vkt=stdout")
            if t8n_data.vkt is not None:
                args.append("--input.vkt=stdin")

        if self.trace:
            args.append("--trace")
            args.append(f"--output.basedir={temp_dir.name}")
        return args

    def dump_debug_stream(
        self,
        debug_output_path: str,
        temp_dir: tempfile.TemporaryDirectory,
        stdin: TransitionToolInput,
        args: List[str],
        result: subprocess.CompletedProcess,
    ):
        """
        Export debug files if requested when interacting with t8n via streams
        """
        if not debug_output_path:
            return

        t8n_call = " ".join(args)
        t8n_output_base_dir = os.path.join(debug_output_path, "t8n.sh.out")
        if self.trace:
            t8n_call = t8n_call.replace(temp_dir.name, t8n_output_base_dir)
        t8n_script = textwrap.dedent(
            f"""\
            #!/bin/bash
            rm -rf {debug_output_path}/t8n.sh.out  # hard-coded to avoid surprises
            mkdir {debug_output_path}/t8n.sh.out  # unused if tracing is not enabled
            {t8n_call} < {debug_output_path}/stdin.txt
            """
        )
        dump_files_to_directory(
            debug_output_path,
            {
                "args.py": args,
<<<<<<< HEAD
                "input/alloc.json": stdin["alloc"],
                "input/env.json": stdin["env"],
                "input/txs.json": stdin["txs"],
                "input/vkt.json": stdin.get("vkt", None),
=======
                "input/alloc.json": stdin.alloc.model_dump(mode="json", **model_dump_config),
                "input/env.json": stdin.env.model_dump(mode="json", **model_dump_config),
                "input/txs.json": [
                    tx.model_dump(mode="json", **model_dump_config) for tx in stdin.txs
                ],
>>>>>>> 1799b0c8
                "returncode.txt": result.returncode,
                "stdin.txt": stdin,
                "stdout.txt": result.stdout.decode(),
                "stderr.txt": result.stderr.decode(),
                "t8n.sh+x": t8n_script,
            },
        )

    def evaluate(
        self,
        *,
<<<<<<< HEAD
        alloc: Any,
        txs: Any,
        env: Any,
        fork_name: str,
        vkt: Any = None,
=======
        alloc: Alloc,
        txs: List[Transaction],
        env: Environment,
        fork: Fork,
>>>>>>> 1799b0c8
        chain_id: int = 1,
        reward: int = 0,
        eips: Optional[List[int]] = None,
        debug_output_path: str = "",
    ) -> TransitionToolOutput:
        """
        Executes the relevant evaluate method as required by the `t8n` tool.

        If a client's `t8n` tool varies from the default behavior, this method
        can be overridden.
        """
        fork_name = fork.transition_tool_name(
            block_number=env.number,
            timestamp=env.timestamp,
        )
        if eips is not None:
            fork_name = "+".join([fork_name] + [str(eip) for eip in eips])
        if env.number == 0:
            reward = -1
        t8n_data = self.TransitionToolData(
            alloc=alloc,
            txs=txs,
            env=env,
            fork_name=fork_name,
            vkt=vkt,
            chain_id=chain_id,
            reward=reward,
        )

        if self.t8n_use_stream:
            return self._evaluate_stream(t8n_data=t8n_data, debug_output_path=debug_output_path)
        else:
            return self._evaluate_filesystem(
                t8n_data=t8n_data,
                debug_output_path=debug_output_path,
            )

    def verify_fixture(
        self,
        fixture_format: FixtureFormats,
        fixture_path: Path,
        fixture_name: Optional[str] = None,
        debug_output_path: Optional[Path] = None,
    ):
        """
        Executes `evm [state|block]test` to verify the fixture at `fixture_path`.

        Currently only implemented by geth's evm.
        """
        raise NotImplementedError(
            "The `verify_fixture()` function is not supported by this tool. Use geth's evm tool."
        )

    def from_mpt_to_vkt(self, mpt_alloc: Alloc) -> VerkleTree:
        """
        Returns the verkle tree representation for an entire MPT alloc using the verkle subcommand.

        Currently only implemented by geth's evm.
        """
        raise NotImplementedError(
            "The `from_mpt_to_vkt` function is not supported by this tool. Use geth's evm tool."
        )<|MERGE_RESOLUTION|>--- conflicted
+++ resolved
@@ -13,15 +13,11 @@
 from itertools import groupby
 from pathlib import Path
 from re import Pattern
-from typing import Dict, List, Mapping, Optional, Type
+from typing import Any, Dict, List, Mapping, Optional, Type
 
 from ethereum_test_fixtures import FixtureFormats, FixtureVerifier
 from ethereum_test_forks import Fork
-<<<<<<< HEAD
-from ethereum_test_tools.common.types import Alloc, VerkleTree
-=======
-from ethereum_test_types import Alloc, Environment, Transaction
->>>>>>> 1799b0c8
+from ethereum_test_types import Alloc, Environment, Transaction, VerkleTree
 
 from .file_utils import dump_files_to_directory, write_json_file
 from .types import TransactionReceipt, TransitionToolInput, TransitionToolOutput
@@ -260,11 +256,7 @@
             """
             Convert the data to a TransactionToolInput object
             """
-            return TransitionToolInput(
-                alloc=self.alloc,
-                txs=self.txs,
-                env=self.env,
-            )
+            return TransitionToolInput(alloc=self.alloc, txs=self.txs, env=self.env, vkt=self.vkt)
 
     def _evaluate_filesystem(
         self,
@@ -279,17 +271,7 @@
         os.mkdir(os.path.join(temp_dir.name, "input"))
         os.mkdir(os.path.join(temp_dir.name, "output"))
 
-<<<<<<< HEAD
-        input_contents = {
-            "alloc": t8n_data.alloc,
-            "env": t8n_data.env,
-            "txs": t8n_data.txs,
-        }
-        if t8n_data.vkt is not None:
-            input_contents["vkt"] = t8n_data.vkt
-=======
         input_contents = t8n_data.to_input().model_dump(mode="json", **model_dump_config)
->>>>>>> 1799b0c8
 
         input_paths = {
             k: os.path.join(temp_dir.name, "input", f"{k}.json") for k in input_contents.keys()
@@ -408,17 +390,7 @@
         temp_dir = tempfile.TemporaryDirectory()
         args = self.construct_args_stream(t8n_data, temp_dir)
 
-<<<<<<< HEAD
-        stdin = {
-            "alloc": t8n_data.alloc,
-            "txs": t8n_data.txs,
-            "env": t8n_data.env,
-        }
-        if t8n_data.vkt is not None:
-            stdin["vkt"] = t8n_data.vkt
-=======
         stdin = t8n_data.to_input()
->>>>>>> 1799b0c8
 
         result = subprocess.run(
             args,
@@ -436,25 +408,17 @@
 
         if debug_output_path:
             files_to_dump = {
-                "output/alloc.json": output["alloc"],
-                "output/result.json": output["result"],
-                "output/txs.rlp": output["body"],
+                "output/alloc.json": output.alloc.model_dump(mode="json", **model_dump_config),
+                "output/result.json": output.result.model_dump(mode="json", **model_dump_config),
+                "output/txs.rlp": str(output.body),
             }
-            if "vkt" in output:
-                files_to_dump["output/vkt.json"] = output["vkt"]
+            # Only dump verkle if present
+            if output.vkt:
+                files_to_dump["output/vkt.json"] = output.vkt
+
             dump_files_to_directory(
                 debug_output_path,
-<<<<<<< HEAD
                 files_to_dump,
-=======
-                {
-                    "output/alloc.json": output.alloc.model_dump(mode="json", **model_dump_config),
-                    "output/result.json": output.result.model_dump(
-                        mode="json", **model_dump_config
-                    ),
-                    "output/txs.rlp": str(output.body),
-                },
->>>>>>> 1799b0c8
             )
 
         if self.trace:
@@ -521,45 +485,37 @@
             {t8n_call} < {debug_output_path}/stdin.txt
             """
         )
+
+        files_to_dump = {
+            "args.py": args,
+            "input/alloc.json": stdin.alloc.model_dump(mode="json", **model_dump_config),
+            "input/env.json": stdin.env.model_dump(mode="json", **model_dump_config),
+            "input/txs.json": [
+                tx.model_dump(mode="json", **model_dump_config) for tx in stdin.txs
+            ],
+            "returncode.txt": result.returncode,
+            "stdin.txt": stdin,
+            "stdout.txt": result.stdout.decode(),
+            "stderr.txt": result.stderr.decode(),
+            "t8n.sh+x": t8n_script,
+        }
+        # Only dump verkle if present
+        if stdin.vkt:
+            files_to_dump["input/vkt.json"] = stdin.vkt
+
         dump_files_to_directory(
             debug_output_path,
-            {
-                "args.py": args,
-<<<<<<< HEAD
-                "input/alloc.json": stdin["alloc"],
-                "input/env.json": stdin["env"],
-                "input/txs.json": stdin["txs"],
-                "input/vkt.json": stdin.get("vkt", None),
-=======
-                "input/alloc.json": stdin.alloc.model_dump(mode="json", **model_dump_config),
-                "input/env.json": stdin.env.model_dump(mode="json", **model_dump_config),
-                "input/txs.json": [
-                    tx.model_dump(mode="json", **model_dump_config) for tx in stdin.txs
-                ],
->>>>>>> 1799b0c8
-                "returncode.txt": result.returncode,
-                "stdin.txt": stdin,
-                "stdout.txt": result.stdout.decode(),
-                "stderr.txt": result.stderr.decode(),
-                "t8n.sh+x": t8n_script,
-            },
+            files_to_dump,
         )
 
     def evaluate(
         self,
         *,
-<<<<<<< HEAD
-        alloc: Any,
-        txs: Any,
-        env: Any,
-        fork_name: str,
-        vkt: Any = None,
-=======
         alloc: Alloc,
         txs: List[Transaction],
         env: Environment,
         fork: Fork,
->>>>>>> 1799b0c8
+        vkt: Any = None,
         chain_id: int = 1,
         reward: int = 0,
         eips: Optional[List[int]] = None,
