--- conflicted
+++ resolved
@@ -1268,18 +1268,16 @@
         """
         return [w for w in self.root if isinstance(w, WithdrawalRequest)]
 
-<<<<<<< HEAD
+    def consolidation_requests(self) -> List[ConsolidationRequest]:
+        """
+        Returns the list of consolidation requests.
+        """
+        return [c for c in self.root if isinstance(c, ConsolidationRequest)]
+
 
 class VerkleTree(RootModel[Dict[HashInt, HashInt]]):
     """
     Definition of a verkle tree return from the geth t8n.
     """
 
-    root: Dict[HashInt, HashInt] = Field(default_factory=dict)
-=======
-    def consolidation_requests(self) -> List[ConsolidationRequest]:
-        """
-        Returns the list of consolidation requests.
-        """
-        return [c for c in self.root if isinstance(c, ConsolidationRequest)]
->>>>>>> bbad63bc
+    root: Dict[HashInt, HashInt] = Field(default_factory=dict)